--- conflicted
+++ resolved
@@ -3,20 +3,14 @@
 - jstrachan
 - rajdavies
 - tomhobson
-<<<<<<< HEAD
 - msvticket
-=======
 - ankitm123
 - babadofar
->>>>>>> f2934c80
 reviewers:
 - rawlingsj
 - jstrachan
 - rajdavies
 - tomhobson
-<<<<<<< HEAD
 - msvticket
-=======
 - ankitm123
-- babadofar
->>>>>>> f2934c80
+- babadofar